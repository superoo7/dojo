from datetime import datetime, timezone
from typing import AsyncGenerator, List

from bittensor.btlogging import logging as logger

from commons.exceptions import (
    InvalidCompletion,
    InvalidMinerResponse,
    InvalidTask,
    NoNewUnexpiredTasksYet,
    UnexpiredTasksAlreadyProcessed,
)
from database.client import transaction
from database.mappers import (
    map_child_feedback_request_to_model,
    map_completion_response_to_model,
    map_criteria_type_to_model,
    map_feedback_request_model_to_feedback_request,
    map_parent_feedback_request_to_model,
)
from database.prisma.errors import PrismaError
<<<<<<< HEAD
from database.prisma.models import (
    Feedback_Request_Model,
    Ground_Truth_Model
)
=======
from database.prisma.models import Feedback_Request_Model, Ground_Truth_Model
>>>>>>> 7caaabc4
from database.prisma.types import (
    Feedback_Request_ModelInclude,
    Feedback_Request_ModelWhereInput,
)
from dojo import TASK_DEADLINE
from dojo.protocol import (
    DendriteQueryResponse,
    FeedbackRequest,
)


class ORM:
    @staticmethod
    async def get_unexpired_tasks(
        validator_hotkeys: list[str],
        batch_size: int = 10,
    ) -> AsyncGenerator[tuple[List[DendriteQueryResponse], bool], None]:
        """Returns a batch of Feedback_Request_Model and a boolean indicating if there are more batches

        Args:
            validator_hotkeys (list[str]): List of validator hotkeys.
            batch_size (int, optional): Number of tasks to return in a batch. Defaults to 10.

            1 task == 1 validator request, N miner responses

        Raises:
            NoNewUnexpiredTasksYet: If no unexpired tasks are found for processing.
            UnexpiredTasksAlreadyProcessed: If all unexpired tasks have already been processed.

        Yields:
            Iterator[AsyncGenerator[tuple[List[DendriteQueryResponse], bool], None]]:
                Returns a batch of DendriteQueryResponse and a boolean indicating if there are more batches

        """

        # find all validator requests first
        include_query = Feedback_Request_ModelInclude(
            {
                "completions": True,
                "criteria_types": True,
                "ground_truths": True,
                "parent_request": True,
            }
        )
        vali_where_query_unprocessed = Feedback_Request_ModelWhereInput(
            {
                "hotkey": {"in": validator_hotkeys, "mode": "insensitive"},
                "child_requests": {"some": {}},
                # only check for expire at since miner may lie
                "expire_at": {
                    "gt": datetime.now(timezone.utc),
                },
                "is_processed": {"equals": False},
            }
        )

        vali_where_query_processed = Feedback_Request_ModelWhereInput(
            {
                "hotkey": {"in": validator_hotkeys, "mode": "insensitive"},
                "child_requests": {"some": {}},
                # only check for expire at since miner may lie
                "expire_at": {
                    "gt": datetime.now(timezone.utc),
                },
                "is_processed": {"equals": True},
            }
        )

        # count first total including non
        task_count_unprocessed = await Feedback_Request_Model.prisma().count(
            where=vali_where_query_unprocessed,
        )

        task_count_processed = await Feedback_Request_Model.prisma().count(
            where=vali_where_query_processed,
        )

        if not task_count_unprocessed:
            if task_count_processed:
                raise UnexpiredTasksAlreadyProcessed(
                    f"No remaining unexpired tasks found for processing, but don't worry as you have processed {task_count_processed} tasks."
                )
            else:
                raise NoNewUnexpiredTasksYet(
                    f"No unexpired tasks found for processing, please wait for tasks to pass the task deadline of {TASK_DEADLINE} seconds."
                )

        for i in range(0, task_count_unprocessed, batch_size):
            # find all validator requests
            validator_requests = await Feedback_Request_Model.prisma().find_many(
                include=include_query,
                where=vali_where_query_unprocessed,
                order={"created_at": "desc"},
                skip=i,
                take=batch_size,
            )

            # find all miner responses
            validator_request_ids = [r.id for r in validator_requests]

            miner_responses = await Feedback_Request_Model.prisma().find_many(
                include=include_query,
                where={
                    "parent_id": {"in": validator_request_ids},
                    "is_processed": {"equals": False},
                },
                order={"created_at": "desc"},
            )

            responses: list[DendriteQueryResponse] = []
            for validator_request in validator_requests:
                vali_request = map_feedback_request_model_to_feedback_request(
                    validator_request
                )

                m_responses = list(
                    map(
                        lambda x: map_feedback_request_model_to_feedback_request(
                            x, is_miner=True
                        ),
                        [
                            m
                            for m in miner_responses
                            if m.parent_id == validator_request.id
                        ],
                    )
                )

                responses.append(
                    DendriteQueryResponse(
                        request=vali_request, miner_responses=m_responses
                    )
                )

            # yield responses, so caller can do something
            has_more_batches = True
            yield responses, has_more_batches

        yield [], False

    @staticmethod
    async def get_real_model_ids(request_id: str) -> dict[str, str]:
        """Fetches a mapping of obfuscated model IDs to real model IDs for a given request ID."""
        ground_truths = await Ground_Truth_Model.prisma().find_many(
            where={"request_id": request_id}
        )
        return {gt.obfuscated_model_id: gt.real_model_id for gt in ground_truths}

    @staticmethod
    async def mark_tasks_processed_by_request_ids(request_ids: list[str]) -> None:
        """Mark records associated with validator's request and miner's responses as processed.

        Args:
            request_ids (list[str]): List of request ids.
        """
        if not request_ids:
            logger.error("No request ids provided to mark as processed")
            return

        try:
            async with transaction() as tx:
                num_updated = await tx.feedback_request_model.update_many(
                    data={"is_processed": True}, where={"id": {"in": request_ids}}
                )
                logger.success(
                    f"Marked {num_updated} records associated to {len(request_ids)} tasks as processed"
                )
        except PrismaError as exc:
            logger.error(f"Prisma error occurred: {exc}")
        except Exception as exc:
            logger.error(f"Unexpected error occurred: {exc}")

    @staticmethod
    async def get_task_by_request_id(request_id: str) -> DendriteQueryResponse | None:
        try:
            # find the parent id first
            include_query = Feedback_Request_ModelInclude(
                {
                    "completions": True,
                    "criteria_types": True,
                    "ground_truths": True,
                    "parent_request": True,
                    "child_requests": True,
                }
            )
            all_requests = await Feedback_Request_Model.prisma().find_many(
                where={
                    "request_id": request_id,
                },
                include=include_query,
            )

            validator_requests = [r for r in all_requests if r.parent_id is None]
            assert len(validator_requests) == 1, "Expected only one validator request"
            validator_request = validator_requests[0]
            if not validator_request.child_requests:
                raise InvalidTask(
                    f"Validator request {validator_request.id} must have child requests"
                )

            miner_responses = [
                map_feedback_request_model_to_feedback_request(r, is_miner=True)
                for r in validator_request.child_requests
            ]
            return DendriteQueryResponse(
                request=map_feedback_request_model_to_feedback_request(
                    model=validator_request, is_miner=False
                ),
                miner_responses=miner_responses,
            )

        except Exception as e:
            logger.error(f"Failed to get feedback request by request_id: {e}")
            return None

    @staticmethod
    async def get_num_processed_tasks() -> int:
        return await Feedback_Request_Model.prisma().count(
            where={"is_processed": True, "parent_id": None}
        )

    @staticmethod
    async def update_miner_completions_by_request_id(
        request_id: str, miner_responses: List[FeedbackRequest]
    ) -> bool:
        """Update the miner's provided rank_id / scores etc. for a given request id that it is responding to validator. This exists because over the course of a task, a miner may recruit multiple workers and we
        need to recalculate the average score / rank_id etc. across all workers.
        """
        try:
            async with transaction() as tx:
                # Delete existing completion responses for the given request_id
                await tx.completion_response_model.delete_many(
                    where={"feedback_request_id": request_id}
                )

                # delete the existing completion_responses
                # find the feedback request ids
                miner_hotkeys = []
                for miner_response in miner_responses:
                    if not miner_response.axon or not miner_response.axon.hotkey:
                        raise InvalidMinerResponse(
                            f"Miner response {miner_response.id} must have a hotkey"
                        )
                    miner_hotkeys.append(miner_response.axon.hotkey)

                found_responses = await tx.feedback_request_model.find_many(
                    where={"request_id": request_id, "hotkey": {"in": miner_hotkeys}}
                )

                # delete the completions for all of these miners
                await tx.completion_response_model.delete_many(
                    where={
                        "feedback_request_id": {"in": [r.id for r in found_responses]}
                    }
                )

                # reconstruct the completion_responses data
                for miner_response in miner_responses:
                    # find the particular request
                    hotkey = miner_response.axon.hotkey  # type: ignore
                    curr_miner_response = await tx.feedback_request_model.find_first(
                        where=Feedback_Request_ModelWhereInput(
                            request_id=request_id,
                            hotkey=hotkey,  # type: ignore
                        )
                    )

                    if not curr_miner_response:
                        raise ValueError("Miner response not found")

                    # recreate completions
                    for completion in miner_response.completion_responses:
                        await tx.completion_response_model.create(
                            data=map_completion_response_to_model(
                                completion, curr_miner_response.id
                            )
                        )

            logger.success(
                f"Successfully updated completion data for miners: {miner_hotkeys}"
            )
            return True
        except Exception as e:
            logger.error(f"Failed to update completion data for miner responses: {e}")
            return False

    @staticmethod
    async def save_task(
        validator_request: FeedbackRequest, miner_responses: List[FeedbackRequest]
    ) -> Feedback_Request_Model | None:
        """Saves a task, which consists of both the validator's request and the miners' responses.

        Args:
            validator_request (FeedbackRequest): The request made by the validator.
            miner_responses (List[FeedbackRequest]): The responses made by the miners.

        Returns:
            Feedback_Request_Model | None: Only validator's feedback request model, or None if failed.
        """
        try:
            feedback_request_model: Feedback_Request_Model | None = None
            async with transaction() as tx:
                logger.trace("Starting transaction for saving task.")

                feedback_request_model = await tx.feedback_request_model.create(
                    data=map_parent_feedback_request_to_model(validator_request)
                )

                # Create related criteria types
                criteria_create_input = [
                    map_criteria_type_to_model(criteria, feedback_request_model.id)
                    for criteria in validator_request.criteria_types
                ]
                await tx.criteria_type_model.create_many(criteria_create_input)

                # Create related miner responses (child) and their completion responses
                created_miner_models: list[Feedback_Request_Model] = []
                for miner_response in miner_responses:
                    try:
                        create_miner_model_input = map_child_feedback_request_to_model(
                            miner_response,
                            feedback_request_model.id,
                            expire_at=feedback_request_model.expire_at,
                        )

                        created_miner_model = await tx.feedback_request_model.create(
                            data=create_miner_model_input
                        )

                        created_miner_models.append(created_miner_model)

                        # Create related completions for miner responses
                        for completion in miner_response.completion_responses:
                            completion_input = map_completion_response_to_model(
                                completion, created_miner_model.id
                            )
                            await tx.completion_response_model.create(
                                data=completion_input
                            )
                            logger.trace(
                                f"Created completion response: {completion_input}"
                            )

                    # we catch exceptions here because whether a miner responds well should not affect other miners
                    except InvalidMinerResponse as e:
                        miner_hotkey = (
                            miner_response.axon.hotkey if miner_response.axon else "??"
                        )
                        logger.debug(
                            f"Miner response from hotkey: {miner_hotkey} is invalid: {e}"
                        )
                    except InvalidCompletion as e:
                        miner_hotkey = (
                            miner_response.axon.hotkey if miner_response.axon else "??"
                        )
                        logger.debug(
                            f"Completion response from hotkey: {miner_hotkey} is invalid: {e}"
                        )

                if len(created_miner_models) == 0:
                    raise InvalidTask(
                        "A task must consist of at least one miner response, along with validator's request"
                    )

                feedback_request_model.child_requests = created_miner_models
            return feedback_request_model
        except Exception as e:
            logger.error(f"Failed to save dendrite query response: {e}")
            return None<|MERGE_RESOLUTION|>--- conflicted
+++ resolved
@@ -19,14 +19,7 @@
     map_parent_feedback_request_to_model,
 )
 from database.prisma.errors import PrismaError
-<<<<<<< HEAD
-from database.prisma.models import (
-    Feedback_Request_Model,
-    Ground_Truth_Model
-)
-=======
 from database.prisma.models import Feedback_Request_Model, Ground_Truth_Model
->>>>>>> 7caaabc4
 from database.prisma.types import (
     Feedback_Request_ModelInclude,
     Feedback_Request_ModelWhereInput,
