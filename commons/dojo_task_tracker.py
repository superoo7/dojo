import asyncio
import copy
import traceback
from collections import defaultdict
from datetime import datetime, timezone
from typing import Dict

import bittensor as bt
from bittensor.btlogging import logging as logger

import dojo
from commons.objects import ObjectManager
from commons.orm import ORM
from commons.utils import get_epoch_time
from database.prisma.models import Feedback_Request_Model
from dojo.protocol import (
    CriteriaTypeEnum,
    DendriteQueryResponse,
    MultiScoreCriteria,
    RankingCriteria,
    RidToHotKeyToTaskId,
    RidToModelMap,
    TaskExpiryDict,
    TaskResult,
    TaskResultRequest,
)


class DojoTaskTracker:
    _instance = None
    # request id -> miner hotkey -> task id
    # TODO @oom remove class attrs, load everything from db with pagination
    _rid_to_mhotkey_to_task_id: RidToHotKeyToTaskId = defaultdict(
        lambda: defaultdict(str)
    )
    _rid_to_model_map: RidToModelMap = defaultdict(lambda: defaultdict(str))
    _task_to_expiry: TaskExpiryDict = defaultdict(str)
    _lock = asyncio.Lock()
    _should_exit: bool = False

    def __new__(cls, *args, **kwargs):
        if cls._instance is None:
            cls._instance = super().__new__(cls)
        return cls._instance

    # TODO @oom remove this method
    @classmethod
    async def update_task_map(
        cls,
        request_id: str,
        fb_request_model: Feedback_Request_Model,
        obfuscated_model_to_model: Dict,
    ):
        dojo_responses = fb_request_model.miner_responses
        if dojo_responses is None or len(dojo_responses) == 0:
            logger.warning("No Dojo responses found")
            return

        async with cls._lock:
            valid_responses: list[Miner_Response_Model] = list(
                filter(
                    lambda r: r.request_id == request_id
                    and r.miner_hotkey
                    and r.dojo_task_id,
                    dojo_responses,
                )
            )
            logger.debug(
                f"Got {len(valid_responses)} valid Dojo responses to update task tracker"
            )

            if request_id not in cls._rid_to_mhotkey_to_task_id:
                cls._rid_to_mhotkey_to_task_id[request_id] = {}

            for r in valid_responses:
                cls._rid_to_mhotkey_to_task_id[request_id][r.miner_hotkey] = (
                    r.dojo_task_id
                )

                cls._task_to_expiry[r.dojo_task_id] = r.expire_at

            cls._rid_to_model_map[request_id] = obfuscated_model_to_model
        return

    # TODO @oom remove this method
    @classmethod
    async def remove_expired_tasks(cls):
        # Identify expired tasks
        current_time = datetime.now(timezone.utc)
        expired_tasks = [
            task_id
            for task_id, expiry_time in cls._task_to_expiry.items()
            if datetime.fromisoformat(expiry_time) < current_time
        ]

        async with cls._lock:
            for task_id in expired_tasks:
                # Remove from _rid_to_mhotkey_to_task_id
                for request_id, hotkeys in list(cls._rid_to_mhotkey_to_task_id.items()):
                    for hotkey, t_id in list(hotkeys.items()):
                        if t_id == task_id:
                            del cls._rid_to_mhotkey_to_task_id[request_id][hotkey]
                    if not cls._rid_to_mhotkey_to_task_id[
                        request_id
                    ]:  # This means no more hotkeys for this request, so remove the request
                        del cls._rid_to_mhotkey_to_task_id[request_id]
                # Remove from _task_to_expiry
                del cls._task_to_expiry[task_id]

        if len(expired_tasks):
            logger.info(f"Removed {len(expired_tasks)} expired tasks from task tracker")

    @classmethod
    async def get_task_results_from_miner(
        cls, miner_hotkey: str, task_id: str
    ) -> list[TaskResult]:
        """Fetch task results from the miner's Axon using Dendrite."""
        try:
            logger.info(
                f"Fetching task result from miner {miner_hotkey} for task {task_id}"
            )

            validator = ObjectManager.get_validator()

            dendrite: bt.dendrite = validator.dendrite
            metagraph = validator.metagraph

            if not dendrite:
                raise ValueError("Dendrite not initialized")

            # Prepare the synapse (data request) that will be sent via Dendrite
            task_synapse = TaskResultRequest(task_id=task_id)

            # Use Dendrite to communicate with the Axon
            miner_axon = metagraph.axons[metagraph.hotkeys.index(miner_hotkey)]
            if not miner_axon:
                raise ValueError(f"Miner Axon not found for hotkey: {miner_hotkey}")

            # Send the request via Dendrite and get the response
            response = await dendrite.forward(
                axons=[miner_axon], synapse=task_synapse, deserialize=False
            )

            logger.debug(f"TaskResult Response from miner {miner_hotkey}: {response}")

            if response and response[0]:
                logger.info(
                    f"Received task result from miner {miner_hotkey} for task {task_id}"
                )
                return response[0].task_results
            else:
                logger.warning(
                    f"No task results found from miner {miner_hotkey} for task {task_id}"
                )
                return []

        except Exception as e:
            logger.error(f"Error fetching task result from miner {miner_hotkey}: {e}")
            return []

    @classmethod
    async def monitor_task_completions(cls):
        SLEEP_SECONDS = 30
        await asyncio.sleep(dojo.DOJO_TASK_MONITORING)

        while not cls._should_exit:
            try:
                # Use get_unexpired_tasks to fetch unexpired tasks
                async for task_batch, has_more_batches in ORM.get_unexpired_tasks(
                    validator_hotkeys=list(cls._rid_to_mhotkey_to_task_id.keys()),
                    batch_size=10,
                ):
                    if not task_batch:
                        await asyncio.sleep(SLEEP_SECONDS)
                        continue

                logger.info(
                    f"Monitoring task completions {get_epoch_time()} for {len(cls._rid_to_mhotkey_to_task_id.keys())} requests"
                )

                # Clean up expired tasks before processing
                await cls.remove_expired_tasks()

                if not cls._rid_to_mhotkey_to_task_id:
                    await asyncio.sleep(SLEEP_SECONDS)
                    continue

                for request_id in list(cls._rid_to_mhotkey_to_task_id.keys()):
                    miner_to_task_id = cls._rid_to_mhotkey_to_task_id[request_id]
                    processed_hotkeys = set()

                    data: (
                        DendriteQueryResponse | None
                    ) = await ORM.get_task_by_request_id(request_id)

                    if not data or not data.request:
                        logger.error(
                            f"No request on disk found for request id: {request_id}"
                        )
                        continue

                    for miner_hotkey, task_id in miner_to_task_id.items():
                        if not task_id:
                            logger.warning(
                                f"No task ID found for miner hotkey: {miner_hotkey}"
                            )
                            continue

                        task_results = await cls.get_task_results_from_miner(
                            miner_hotkey, task_id
                        )

                        if not task_results and not len(task_results) > 0:
                            logger.warning(
                                f"Task ID: {task_id} by miner: {miner_hotkey} has not been completed yet or no task results."
                            )
                            continue

                        logger.trace(
                            f"Request id: {request_id}, miner hotkey: {miner_hotkey}, task id: {task_id}"
                        )

                        # calculate average rank/scores across a single miner's workers
                        model_id_to_avg_rank = defaultdict(float)
                        model_id_to_avg_score = defaultdict(float)
                        # keep track so we average across the miner's worker pool
                        num_ranks_by_workers, num_scores_by_workers = 0, 0
                        for result in task_results:
                            for result_data in result.result_data:
                                type = result_data.type
                                value = result_data.value
                                if type == CriteriaTypeEnum.RANKING_CRITERIA:
                                    for model_id, rank in value.items():
                                        real_model_id = cls._rid_to_model_map.get(
                                            request_id
                                        ).get(model_id)
                                        model_id_to_avg_rank[real_model_id] += rank
                                    num_ranks_by_workers += 1
                                elif type == CriteriaTypeEnum.MULTI_SCORE:
                                    for model_id, score in value.items():
                                        real_model_id = cls._rid_to_model_map.get(
                                            request_id
                                        ).get(model_id)
                                        model_id_to_avg_score[real_model_id] += score
                                    num_scores_by_workers += 1

                        # dvide all sums by the number of ranks and scores
                        for model_id in model_id_to_avg_rank:
                            model_id_to_avg_rank[model_id] /= num_ranks_by_workers
                        for model_id in model_id_to_avg_score:
                            model_id_to_avg_score[model_id] /= num_scores_by_workers

                        # mimic miners responding to the dendrite call
                        miner_response = copy.deepcopy(data.request)
                        miner_response.axon = bt.TerminalInfo(
                            hotkey=miner_hotkey,
                        )
                        miner_response.dojo_task_id = task_id
                        for completion in miner_response.completion_responses:
                            model_id = completion.model

                            for criteria in miner_response.criteria_types:
                                if isinstance(criteria, RankingCriteria):
                                    completion.rank_id = int(
                                        model_id_to_avg_rank[model_id]
                                    )
                                elif isinstance(criteria, MultiScoreCriteria):
                                    completion.score = model_id_to_avg_score[model_id]

                        if model_id_to_avg_rank:
                            logger.trace(
                                f"Parsed request with ranks data: {model_id_to_avg_rank}"
                            )
                        if model_id_to_avg_score:
                            logger.trace(
                                f"Parsed request with scores data: {model_id_to_avg_score}"
                            )

                        # miner would have originally responded with the right task id
                        found_response = next(
                            (
                                r
                                for r in data.miner_responses
                                if r.axon.hotkey == miner_hotkey
                            ),
                            None,
                        )
                        if not found_response:
                            logger.warning(
                                "Miner response not found in data, this should never happen"
                            )
                            data.miner_responses.append(miner_response)
                        else:
                            data.miner_responses.remove(found_response)
                            data.miner_responses.append(miner_response)

                        status = await ORM.update_miner_completions_by_request_id(
                            request_id, data.miner_responses
                        )
                        logger.trace(
                            f"Appending Dojo task results for request id: {request_id}, was successful? {status}"
                        )
                        if status:
                            processed_hotkeys.add(miner_hotkey)

                    # determine if we should completely remove the request from the tracker
                    async with cls._lock:
                        if processed_hotkeys == set(miner_to_task_id.keys()):
                            del cls._rid_to_mhotkey_to_task_id[request_id]
                            del cls._rid_to_model_map[request_id]
                        else:
                            for hotkey in processed_hotkeys:
                                del cls._rid_to_mhotkey_to_task_id[request_id][hotkey]

                    ObjectManager.get_validator().save_state()

            except Exception as e:
                traceback.print_exc()
                logger.error(f"Error during Dojo task monitoring {str(e)}")
                pass
            await asyncio.sleep(SLEEP_SECONDS)

    @classmethod
    async def monitor_task_completions_draft(cls):
        SLEEP_SECONDS = 30
        await asyncio.sleep(dojo.DOJO_TASK_MONITORING)

        # Initialize cache for real model IDs
        # TODO could utilize in redis
        real_model_id_cache = {}

        while not cls._should_exit:
            try:
                # Fetch unexpired tasks using get_unexpired_tasks
                async for task_batch, has_more_batches in ORM.get_unexpired_tasks(
                    validator_hotkeys=[],  # Assuming you have a way to get relevant hotkeys
                    batch_size=10,
                ):
                    if not task_batch:
                        await asyncio.sleep(SLEEP_SECONDS)
                        continue

                    logger.info(
                        f"Monitoring task completions {get_epoch_time()} for {len(task_batch)} requests"
                    )

                    for data in task_batch:
                        request_id = data.request.request_id
                        miner_responses = data.miner_responses

                        # Check cache for real model IDs
                        if request_id not in real_model_id_cache:
                            # Fetch real model IDs and cache them
<<<<<<< HEAD
                            obfuscated_to_real_model_id = await ORM.get_real_model_ids(request_id)
                            real_model_id_cache[request_id] = obfuscated_to_real_model_id
                        else:
                            obfuscated_to_real_model_id = real_model_id_cache[request_id]
=======
                            obfuscated_to_real_model_id = await ORM.get_real_model_ids(
                                request_id
                            )
                            real_model_id_cache[request_id] = (
                                obfuscated_to_real_model_id
                            )
                        else:
                            obfuscated_to_real_model_id = real_model_id_cache[
                                request_id
                            ]
>>>>>>> 7caaabc4

                        for miner_response in miner_responses:
                            if (
                                not miner_response.axon
                                or not miner_response.axon.hotkey
                                or not miner_response.dojo_task_id
                            ):
                                logger.warning(
                                    "Miner hotkey, or task_id not found in response"
                                )
                                continue

                            miner_hotkey = miner_response.axon.hotkey
                            task_id = miner_response.dojo_task_id
                            task_results = await cls.get_task_results_from_miner(
                                miner_hotkey, task_id
                            )

                            if not task_results and not len(task_results) > 0:
                                logger.warning(
                                    f"Task ID: {task_id} by miner: {miner_hotkey} has not been completed yet or no task results."
                                )
                                continue

                            # Process task result
                            model_id_to_avg_rank = defaultdict(float)
                            model_id_to_avg_score = defaultdict(float)
                            num_ranks_by_workers, num_scores_by_workers = 0, 0

                            for result in task_results:
                                for result_data in result.result_data:
                                    type = result_data.type
                                    value = result_data.value
                                    if type == CriteriaTypeEnum.RANKING_CRITERIA:
                                        for model_id, rank in value.items():
<<<<<<< HEAD
                                            real_model_id =  obfuscated_to_real_model_id.get(model_id)                                            model_id_to_avg_rank[real_model_id] += rank
=======
                                            real_model_id = (
                                                obfuscated_to_real_model_id.get(
                                                    model_id
                                                )
                                            )
                                            model_id_to_avg_rank[real_model_id] += rank
>>>>>>> 7caaabc4
                                            model_id_to_avg_rank[real_model_id] += rank
                                        num_ranks_by_workers += 1
                                    elif type == CriteriaTypeEnum.MULTI_SCORE:
                                        for model_id, score in value.items():
<<<<<<< HEAD
                                            real_model_id =  obfuscated_to_real_model_id.get(model_id) 
                                            model_id_to_avg_score[real_model_id] += score
                                        num_scores_by_workers += 1
                        
=======
                                            real_model_id = (
                                                obfuscated_to_real_model_id.get(
                                                    model_id
                                                )
                                            )
                                            model_id_to_avg_score[real_model_id] += (
                                                score
                                            )
                                        num_scores_by_workers += 1

>>>>>>> 7caaabc4
                            # Average the ranks and scores
                            for model_id in model_id_to_avg_rank:
                                model_id_to_avg_rank[model_id] /= num_ranks_by_workers
                            for model_id in model_id_to_avg_score:
                                model_id_to_avg_score[model_id] /= num_scores_by_workers
<<<<<<< HEAD
                                
                            # TODO @oom update the response with the new ranks and scores


=======

                            # TODO @oom update the response with the new ranks and scores
>>>>>>> 7caaabc4

            except Exception as e:
                traceback.print_exc()
                logger.error(f"Error during Dojo task monitoring {str(e)}")
                pass<|MERGE_RESOLUTION|>--- conflicted
+++ resolved
@@ -351,12 +351,6 @@
                         # Check cache for real model IDs
                         if request_id not in real_model_id_cache:
                             # Fetch real model IDs and cache them
-<<<<<<< HEAD
-                            obfuscated_to_real_model_id = await ORM.get_real_model_ids(request_id)
-                            real_model_id_cache[request_id] = obfuscated_to_real_model_id
-                        else:
-                            obfuscated_to_real_model_id = real_model_id_cache[request_id]
-=======
                             obfuscated_to_real_model_id = await ORM.get_real_model_ids(
                                 request_id
                             )
@@ -367,7 +361,6 @@
                             obfuscated_to_real_model_id = real_model_id_cache[
                                 request_id
                             ]
->>>>>>> 7caaabc4
 
                         for miner_response in miner_responses:
                             if (
@@ -403,26 +396,16 @@
                                     value = result_data.value
                                     if type == CriteriaTypeEnum.RANKING_CRITERIA:
                                         for model_id, rank in value.items():
-<<<<<<< HEAD
-                                            real_model_id =  obfuscated_to_real_model_id.get(model_id)                                            model_id_to_avg_rank[real_model_id] += rank
-=======
                                             real_model_id = (
                                                 obfuscated_to_real_model_id.get(
                                                     model_id
                                                 )
                                             )
                                             model_id_to_avg_rank[real_model_id] += rank
->>>>>>> 7caaabc4
                                             model_id_to_avg_rank[real_model_id] += rank
                                         num_ranks_by_workers += 1
                                     elif type == CriteriaTypeEnum.MULTI_SCORE:
                                         for model_id, score in value.items():
-<<<<<<< HEAD
-                                            real_model_id =  obfuscated_to_real_model_id.get(model_id) 
-                                            model_id_to_avg_score[real_model_id] += score
-                                        num_scores_by_workers += 1
-                        
-=======
                                             real_model_id = (
                                                 obfuscated_to_real_model_id.get(
                                                     model_id
@@ -433,21 +416,13 @@
                                             )
                                         num_scores_by_workers += 1
 
->>>>>>> 7caaabc4
                             # Average the ranks and scores
                             for model_id in model_id_to_avg_rank:
                                 model_id_to_avg_rank[model_id] /= num_ranks_by_workers
                             for model_id in model_id_to_avg_score:
                                 model_id_to_avg_score[model_id] /= num_scores_by_workers
-<<<<<<< HEAD
-                                
+
                             # TODO @oom update the response with the new ranks and scores
-
-
-=======
-
-                            # TODO @oom update the response with the new ranks and scores
->>>>>>> 7caaabc4
 
             except Exception as e:
                 traceback.print_exc()
