import asyncio
import copy
import time
import traceback
from traceback import print_exception
from typing import List

import bittensor as bt
import numpy as np
import torch
from fastapi.encoders import jsonable_encoder
from loguru import logger
from torch.nn import functional as F

import template
import wandb
from commons.data_manager import DataManager, ValidatorStateKeys
from commons.dataset.synthetic import SyntheticAPI
from commons.dojo_task_tracker import DojoTaskTracker
from commons.scoring import Scoring
from commons.utils import get_epoch_time, get_new_uuid, init_wandb, set_expire_time
from template.base.neuron import BaseNeuron
from template.protocol import (
    DendriteQueryResponse,
    FeedbackRequest,
    Heartbeat,
    MultiScoreCriteria,
    ScoringMethod,
    ScoringResult,
    TaskType,
)
from template.utils.config import get_config
from template.utils.uids import (
    MinerUidSelector,
    extract_miner_uids,
)


<<<<<<< HEAD
class DojoTaskTracker:
    _instance = None
    # request id -> miner hotkey -> task id
    _rid_to_mhotkey_to_task_id: Dict[str, Dict[str, str]] = defaultdict(
        lambda: defaultdict(str)
    )
    _rid_to_model_map: Dict[str, Dict[str, str]] = defaultdict(lambda: defaultdict(str))
    _lock = asyncio.Lock()
    _should_exit: bool = False

    def __new__(cls, *args, **kwargs):
        if cls._instance is None:
            cls._instance = super().__new__(cls)
        return cls._instance

    @staticmethod
    def filter_dojo_responses(
        responses: List[FeedbackRequest],
    ) -> List[FeedbackRequest]:
        return list(filter(lambda r: r.scoring_method == ScoringMethod.DOJO, responses))

    @classmethod
    async def update_task_map(
        cls,
        request_id: str,
        dojo_responses: List[FeedbackRequest],
        obfuscated_model_to_model: Dict,
    ):
        if not dojo_responses:
            logger.warning("No Dojo responses found")
            return

        logger.debug("update_task_map attempting to acquire lock")
        async with cls._lock:
            valid_responses = list(
                filter(
                    lambda r: r.request_id == request_id
                    and r.axon.hotkey
                    and r.dojo_task_id,
                    dojo_responses,
                )
            )
            logger.info(
                f"Got {len(valid_responses)} valid Dojo responses to update task tracker"
            )

            if request_id not in cls._rid_to_mhotkey_to_task_id:
                cls._rid_to_mhotkey_to_task_id[request_id] = {}

            for r in valid_responses:
                cls._rid_to_mhotkey_to_task_id[request_id][r.axon.hotkey] = (
                    r.dojo_task_id
                )
            cls._rid_to_model_map[request_id] = obfuscated_model_to_model
        logger.debug("released lock for task tracker")
        return

    @classmethod
    async def monitor_task_completions(cls):
        SLEEP_SECONDS = 30
        await asyncio.sleep(60)
        while not cls._should_exit:
            try:
                logger.info(
                    f"Monitoring Dojo Task completions... {get_epoch_time()} for {len(cls._rid_to_mhotkey_to_task_id)} requests"
                )
                if not cls._rid_to_mhotkey_to_task_id:
                    await asyncio.sleep(SLEEP_SECONDS)
                    continue

                for request_id in list(cls._rid_to_mhotkey_to_task_id.keys()):
                    miner_to_task_id = cls._rid_to_mhotkey_to_task_id[request_id]
                    processed_hotkeys = set()

                    data = await DataManager.get_by_request_id(request_id)
                    if not data or not data.request:
                        logger.error(
                            f"No request on disk found for request id: {request_id}"
                        )
                        continue

                    for miner_hotkey, task_id in miner_to_task_id.items():
                        if not task_id:
                            logger.warning(
                                f"No task ID found for miner hotkey: {miner_hotkey}"
                            )
                            continue

                        task_results = await DojoAPI.get_task_results_by_task_id(
                            task_id
                        )
                        if not task_results:
                            logger.warning(
                                f"Task ID: {task_id} by miner: {miner_hotkey} has not been completed yet or no task results."
                            )
                            continue

                        logger.info(
                            f"Request id: {request_id}, miner hotkey: {miner_hotkey}, task id: {task_id}"
                        )

                        # calculate average rank/scores across a single miner's workers
                        model_id_to_avg_rank = defaultdict(float)
                        model_id_to_avg_score = defaultdict(float)
                        # keep track so we average across the miner's worker pool
                        num_ranks_by_workers, num_scores_by_workers = 0, 0
                        for result in task_results:
                            for result_data in result["result_data"]:
                                type = result_data["type"]
                                value = result_data["value"]
                                if type == CriteriaTypeEnum.RANKING_CRITERIA:
                                    for rank, model_id in value.items():
                                        real_model_id = cls._rid_to_model_map.get(
                                            request_id
                                        ).get(model_id)
                                        model_id_to_avg_rank[real_model_id] += rank
                                    num_ranks_by_workers += 1
                                elif type == CriteriaTypeEnum.MULTI_SCORE:
                                    for model_id, score in value.items():
                                        real_model_id = cls._rid_to_model_map.get(
                                            request_id
                                        ).get(model_id)
                                        model_id_to_avg_score[real_model_id] += score
                                    num_scores_by_workers += 1

                        # dvide all sums by the number of ranks and scores
                        for model_id in model_id_to_avg_rank:
                            model_id_to_avg_rank[model_id] /= num_ranks_by_workers
                        for model_id in model_id_to_avg_score:
                            model_id_to_avg_score[model_id] /= num_scores_by_workers

                        # mimic miners responding to the dendrite call
                        miner_response = copy.deepcopy(data.request)
                        miner_response.axon = bt.TerminalInfo(
                            hotkey=miner_hotkey,
                        )
                        for completion in miner_response.responses:
                            model_id = completion.model
                            for criteria in miner_response.criteria_types:
                                if isinstance(criteria, RankingCriteria):
                                    completion.rank_id = model_id_to_avg_rank[model_id]
                                elif isinstance(criteria, MultiScoreCriteria):
                                    completion.score = model_id_to_avg_score[model_id]

                        if model_id_to_avg_rank:
                            logger.info(
                                f"Parsed request with ranks data: {model_id_to_avg_rank}"
                            )
                        if model_id_to_avg_score:
                            logger.info(
                                f"Parsed request with scores data: {model_id_to_avg_score}"
                            )

                        # miner would have originally responded with the right task id
                        found_response = next(
                            (
                                r
                                for r in data.miner_responses
                                if r.axon.hotkey == miner_hotkey
                            ),
                            None,
                        )
                        if not found_response:
                            logger.warning(
                                "Miner response not found in data, this should never happen"
                            )
                            data.miner_responses.append(miner_response)
                        else:
                            data.miner_responses.remove(found_response)
                            data.miner_responses.append(miner_response)

                        status = (
                            await DataManager.overwrite_miner_responses_by_request_id(
                                request_id, data.miner_responses
                            )
                        )
                        logger.info(
                            f"Appending Dojo task results for request id: {request_id}, was successful? {status}"
                        )
                        if status:
                            processed_hotkeys.add(miner_hotkey)

                    # determine if we should completely remove the request from the tracker
                    async with cls._lock:
                        if processed_hotkeys == set(miner_to_task_id.keys()):
                            logger.info(
                                f"All hotkeys processed for request id {request_id}, removing from tracker"
                            )
                            del cls._rid_to_mhotkey_to_task_id[request_id]
                            del cls._rid_to_model_map[request_id]
                        else:
                            for hotkey in processed_hotkeys:
                                del cls._rid_to_mhotkey_to_task_id[request_id][hotkey]

                    ObjectManager.get_validator().save_state()

            except Exception as e:
                traceback.print_exc()
                logger.error(f"Error during Dojo task monitoring {str(e)}")
                pass
            await asyncio.sleep(SLEEP_SECONDS)


=======
>>>>>>> b1701b75
class Validator(BaseNeuron):
    _should_exit: bool = False
    _lock = asyncio.Lock()
    _threshold = 0.1
    _active_miner_uids: set[int] = set()

    def __init__(self):
        super().__init__()

        # Dendrite lets us send messages to other nodes (axons) in the network.
        self.dendrite = bt.dendrite(wallet=self.wallet)
        logger.info(f"Dendrite: {self.dendrite}")
        # Set up initial scoring weights for validation
        self.scores = torch.zeros(self.metagraph.n.item(), dtype=torch.float32)
        self.load_state()

        # manually always register and always sync metagraph when application starts
        self.check_registered()
        self.resync_metagraph()
        init_wandb(config=self.config, my_uid=self.uid, wallet=self.wallet)

    async def send_scores(self, synapse: ScoringResult, hotkeys: List[str]):
        """Send consensus score back to miners who participated in the request."""
        axons = [axon for axon in self.metagraph.axons if axon.hotkey in hotkeys]
        if not axons:
            logger.warning("No axons to send consensus to... skipping")
        else:
            logger.debug(
                f"Sending back consensus to miners for request id: {synapse.request_id}"
            )

        await self.dendrite.forward(
            axons=axons, synapse=synapse, deserialize=False, timeout=12
        )

    async def update_score_and_send_feedback(self):
        """While this function is triggered every X time period in AsyncIOScheduler,
        only relevant data that has passed the deadline of 8 hours will be scored and sent feedback.
        """
        while True:
            await asyncio.sleep(60)
            try:
                logger.debug(
                    f"Scheduled update score and send feedback triggered at time: {time.time()}"
                )
                data = await DataManager.load(path=DataManager.get_requests_data_path())
                if not data:
                    logger.debug(
                        "Skipping scoring as no feedback data found, this means either all have been processed or you are running the validator for the first time."
                    )
                    continue

                current_time = get_epoch_time()
                # allow enough time for human feedback
                filtered_data = [
                    d
                    for d in data
                    if (current_time - d.request.epoch_timestamp)
                    >= template.TASK_DEADLINE
                ]
                if not filtered_data:
                    logger.warning(
                        "Skipping scoring as no feedback data is due for scoring."
                    )
                    continue

                logger.info(
                    f"Got {len(filtered_data)} requests past deadline and ready to score"
                )
                for d in filtered_data:
                    criteria_to_miner_score, hotkey_to_score = Scoring.calculate_score(
                        criteria_types=d.request.criteria_types,
                        request=d.request,
                        miner_responses=d.miner_responses,
                    )
                    logger.debug(f"Got hotkey to score: {hotkey_to_score}")

                    if not hotkey_to_score:
                        request_id = d.request.request_id
                        try:
                            del DojoTaskTracker._rid_to_mhotkey_to_task_id[request_id]
                        except KeyError:
                            logger.warning(
                                f"Failed to remove request id: {request_id} from dojo task tracker"
                            )
                            pass
                        await DataManager.remove_responses([d])
                        continue

                    logger.debug(
                        f"Initially had {len(d.miner_responses)} responses from miners, but only {len(hotkey_to_score.keys())} valid responses"
                    )

                    self.update_scores(hotkey_to_scores=hotkey_to_score)
                    await self.send_scores(
                        synapse=ScoringResult(
                            request_id=d.request.request_id,
                            hotkey_to_scores=hotkey_to_score,
                        ),
                        hotkeys=list(hotkey_to_score.keys()),
                    )

                    # TODO fix why after 5 mins this halts validator.run()
                    async def log_wandb():
                        # calculate mean across all criteria
                        mean_weighted_consensus_scores = (
                            torch.stack(
                                [
                                    miner_scores.consensus.score
                                    for miner_scores in criteria_to_miner_score.values()
                                ]
                            )
                            .mean(dim=0)
                            .tolist()
                        )
                        mean_weighted_gt_scores = (
                            torch.stack(
                                [
                                    miner_scores.ground_truth.score
                                    for miner_scores in criteria_to_miner_score.values()
                                ]
                            )
                            .mean(dim=0)
                            .tolist()
                        )

                        logger.info(
                            f"mean miner scores across differerent criteria: consensus shape{mean_weighted_consensus_scores.shape}, gt shape:{mean_weighted_gt_scores.shape}"
                        )

                        score_data = {}
                        # update the scores based on the rewards
                        score_data["scores_by_hotkey"] = {
                            hotkey: score.dict()
                            for hotkey, score in hotkey_to_score.items()
                        }
                        score_data["mean"] = {
                            "consensus": mean_weighted_consensus_scores,
                            "ground_truth": mean_weighted_gt_scores,
                        }

                        wandb_data = jsonable_encoder(
                            {
                                "task": d.request.task_type,
                                "criteria": d.request.criteria_types,
                                "prompt": d.request.prompt,
                                "completions": jsonable_encoder(d.request.responses),
                                "num_completions": len(d.request.responses),
                                "scores": score_data,
                                "num_responses": len(d.miner_responses),
                            }
                        )

                        wandb.log(wandb_data, commit=True)

                    # loop = asyncio.get_running_loop()
                    # await loop.run_in_executor(None, log_wandb)

                    # once we have scored a response, just remove it
                    await DataManager.remove_responses([d])

            except Exception:
                traceback.print_exc()
                pass

    def obfuscate_model_names(self, data: FeedbackRequest) -> dict[str, str]:
        """Obfuscate model names for both external requests and synthetic requests to prevent miners from knowing the true model names."""
        obfuscated_model_to_model: dict[str, str] = {}
        for completion in data.responses:
            new_uuid = get_new_uuid()
            obfuscated_model_to_model[new_uuid] = completion.model
            completion.model = new_uuid
        return obfuscated_model_to_model

    async def send_heartbeats(self):
        """Perform a health check periodically to ensure miners are reachable"""
        while True:
            await asyncio.sleep(60)
            try:
                all_miner_uids = extract_miner_uids(metagraph=self.metagraph)
                logger.debug(f"Sending heartbeats to {len(all_miner_uids)} miners")
                axons: List[bt.AxonInfo] = [
                    self.metagraph.axons[uid]
                    for uid in all_miner_uids
                    if self.metagraph.axons[uid].hotkey.casefold()
                    != self.wallet.hotkey.ss58_address.casefold()
                ]

                responses: List[Heartbeat] = await self.dendrite.forward(
                    axons=axons, synapse=Heartbeat(), deserialize=False, timeout=12
                )
                active_hotkeys = [r.axon.hotkey for r in responses if r.ack and r.axon]
                active_uids = [
                    uid
                    for uid, axon in enumerate(self.metagraph.axons)
                    if axon.hotkey in active_hotkeys
                ]
                async with self._lock:
                    self._active_miner_uids = set(active_uids)
                logger.debug(
                    f"Sent heartbeats at time: {get_epoch_time()}, active miners: {sorted(active_uids)}"
                )
            except Exception as e:
                logger.error(
                    f"Error in sending heartbeats: {e}, traceback: {traceback.format_exc()}"
                )
                pass

    async def send_request(
        self,
        synapse: FeedbackRequest = None,
        external_user: bool = False,
    ):
        start = get_epoch_time()
        # typically the request may come from an external source however,
        # initially will seed it with some data for miners to get started

        # ensure we consider only active miners
        request_id = get_new_uuid()
        async with self._lock:
            if external_user:
                sel_miner_uids = [
                    uid
                    for uid in self._active_miner_uids
                    if self.scores[uid] > self._threshold
                ]
                logger.debug(
                    f"External user request, number of miners with scores above threshold: {len(sel_miner_uids)}"
                )
            else:
                sel_miner_uids = MinerUidSelector(
                    nodes=list(self._active_miner_uids),
                ).get_target_uids(key=request_id, k=get_config().neuron.sample_size)

        axons = [
            self.metagraph.axons[uid]
            for uid in sel_miner_uids
            if self.metagraph.axons[uid].hotkey.casefold()
            != self.wallet.hotkey.ss58_address.casefold()
        ]
        if not len(axons):
            logger.warning("No axons to query ... skipping")
            return

        if synapse is None:
            data = await SyntheticAPI.get_qa()
            if not data:
                logger.error("Failed to generate data from synthetic gen API")
                return

            obfuscated_model_to_model = self.obfuscate_model_names(data)

            expire_at = set_expire_time(template.TASK_DEADLINE)

            synapse = FeedbackRequest(
                request_id=request_id,
                task_type=str(TaskType.CODE_GENERATION),
                criteria_types=[
                    MultiScoreCriteria(
                        options=list(obfuscated_model_to_model.keys()),
                        min=1.0,
                        max=100.0,
                    ),
                ],
                prompt=data.prompt,
                responses=data.responses,
                expire_at=expire_at,
            )
        elif external_user:
            obfuscated_model_to_model = self.obfuscate_model_names(synapse)

        logger.info(
            f"Sending synapse off to miners, request id: {synapse.request_id}, miner uids: {sel_miner_uids}"
        )

        miner_responses: List[FeedbackRequest] = await self.dendrite.forward(
            axons=axons, synapse=synapse, deserialize=False, timeout=24
        )
        # map obfuscated model names back to the original model names
        logger.debug(f"Obfuscated model map: {obfuscated_model_to_model}")
        valid_miner_responses: List[FeedbackRequest] = []
        try:
            for miner_response in miner_responses:
                # map obfuscated model names back to the original model names
                real_model_ids = []

                for i, completion in enumerate(miner_response.responses):
                    found_model_id = obfuscated_model_to_model.get(
                        completion.model, None
                    )
                    real_model_ids.append(found_model_id)
                    if found_model_id:
                        miner_response.responses[i].model = found_model_id
                        synapse.responses[i].model = found_model_id

                if any(c is None for c in real_model_ids):
                    logger.warning("Failed to map obfuscated model to original model")
                    continue

                if (
                    miner_response.scoring_method == ScoringMethod.DOJO
                    and miner_response.dojo_task_id is None
                ):
                    logger.debug(
                        "Miner must provide the dojo task id for scoring method dojo"
                    )
                    continue

                logger.debug(
                    f"Successfully mapped obfuscated model names for {miner_response.axon.hotkey}"
                )

                # update the miner response with the real model ids
                valid_miner_responses.append(miner_response)
        except Exception as e:
            logger.error(f"Failed to map obfuscated model to original model: {e}")
            pass

        dojo_responses = DojoTaskTracker.filter_dojo_responses(valid_miner_responses)
        logger.debug("Attempting to update task map")
        await DojoTaskTracker.update_task_map(
            synapse.request_id, dojo_responses, obfuscated_model_to_model
        )
        response_data = DendriteQueryResponse(
            request=synapse,
            miner_responses=valid_miner_responses,
        )
        # saving response
        success = await DataManager.save_dendrite_response(response=response_data)
        logger.info(
            f"Saved dendrite response for request id: {response_data.request.request_id}, success: {success}"
        )
        logger.info(
            f"Sending request to miners & processing took {get_epoch_time() - start}"
        )
        return

    async def run(self):
        logger.info(
            f"Running validator {self.axon} on network: {self.config.subtensor.chain_endpoint} with netuid: {self.config.netuid}"
        )

        logger.info(f"Validator starting at block: {self.block}")

        # This loop maintains the validator's operations until intentionally stopped.
        try:
            while True:
                try:
                    await self.send_request()

                    # # Check if we should exit.
                    if self._should_exit:
                        logger.info("Validator should stop...")
                        break

                    # Sync metagraph and potentially set weights.
                    self.sync()

                    self.step += 1
                except Exception as e:
                    logger.error(f"Error during validator run: {e}")
                    pass
                await asyncio.sleep(300)

        # If someone intentionally stops the validator, it'll safely terminate operations.
        except KeyboardInterrupt:
            self.axon.stop()
            logger.success("Validator killed by keyboard interrupt.")
            exit()

        # In case of unforeseen errors, the validator will log the error and continue operations.
        except Exception as err:
            logger.error("Error during validation", str(err))
            logger.debug(print_exception(type(err), err, err.__traceback__))

    def set_weights(self):
        """
        Sets the validator weights to the metagraph hotkeys based on the scores it has received from the miners.
        The weights determine the trust and incentive level the validator assigns to miner nodes on the network.
        """

        # Check if self.scores contains any NaN values and log a warning if it does.
        if torch.isnan(self.scores).any():
            logger.warning(
                "Scores contain NaN values. This may be due to a lack of responses from miners, or a bug in your reward functions."
            )

        # Calculate the average reward for each uid across non-zero values.
        # Replace any NaN values with 0.
        normalized_weights = F.normalize(self.scores.cpu(), p=1, dim=0)

        logger.debug(f"Raw scores: {self.scores}")
        logger.debug(f"normalized weights: {normalized_weights}")
        logger.debug(f"normalized weights uids: {self.metagraph.uids}")

        if torch.count_nonzero(normalized_weights).item() == 0:
            logger.warning("All weights are zero, skipping...")
            return

        logger.info("Attempting to set weights")

        # Process the raw weights to final_weights via subtensor limitations.
        (
            processed_weight_uids,
            processed_weights,
        ) = bt.utils.weight_utils.process_weights_for_netuid(
            uids=self.metagraph.uids.to("cpu"),
            weights=normalized_weights.to("cpu"),
            netuid=self.config.netuid,
            subtensor=self.subtensor,
            metagraph=self.metagraph,
        )
        logger.debug(f"processed weights {processed_weights}")
        logger.debug(f"processed weights uids {processed_weight_uids}")

        # Set the weights on chain via our subtensor connection.
        result = self.subtensor.set_weights(
            wallet=self.wallet,
            netuid=self.config.netuid,
            uids=processed_weight_uids.tolist(),
            weights=processed_weights.tolist(),
            wait_for_finalization=False,
            wait_for_inclusion=True,
            version_key=self.spec_version,
        )
        if result is True:
            logger.success("Validator set weights on chain successfully!")
        else:
            logger.error("set_weights failed")
        return result

    def resync_metagraph(self):
        """Resyncs the metagraph and updates the hotkeys and moving averages based on the new metagraph."""
        # Copies state of metagraph before syncing.
        previous_metagraph = copy.deepcopy(self.metagraph)

        # Sync the metagraph.
        self.metagraph.sync(subtensor=self.subtensor)

        # Check if the metagraph axon info has changed.
        if previous_metagraph.axons == self.metagraph.axons:
            return

        logger.info(
            "Metagraph updated, re-syncing hotkeys, dendrite pool and moving averages"
        )
        # Zero out all hotkeys that have been replaced.
        for uid, hotkey in enumerate(previous_metagraph.hotkeys):
            if hotkey != self.metagraph.hotkeys[uid]:
                self.scores[uid] = 0  # hotkey has been replaced

        # Check to see if the metagraph has changed size.
        # If so, we need to add new hotkeys and moving averages.
        if len(previous_metagraph.hotkeys) < len(self.metagraph.hotkeys):
            # Update the size of the moving average scores.
            new_moving_average = np.zeros(self.metagraph.n)
            min_len = min(len(previous_metagraph.hotkeys), len(self.scores))
            new_moving_average[:min_len] = self.scores[:min_len]
            self.scores = new_moving_average

    def update_scores(self, hotkey_to_scores):
        """Performs exponential moving average on the scores based on the rewards received from the miners,
        after setting the self.scores variable here, `set_weights` will be called to set the weights on chain.
        """

        nan_value_indices = np.isnan(list(hotkey_to_scores.values()))
        if nan_value_indices.any():
            logger.warning(f"NaN values detected in rewards: {hotkey_to_scores}")
            return

        # Compute forward pass rewards, assumes uids are mutually exclusive.
        # scores dimensions might have been updated after resyncing... len(uids) != len(self.scores)
        rewards = torch.zeros((len(self.metagraph.axons),))
        neuron_hotkeys: List[str] = [neuron.hotkey for neuron in self.metagraph.neurons]
        for index, (key, value) in enumerate(hotkey_to_scores.items()):
            # handle nan values
            if nan_value_indices[index]:
                rewards[key] = 0.0
            # search metagraph for hotkey and grab uid
            try:
                uid = neuron_hotkeys.index(key)
            except ValueError:
                logger.warning(
                    "Old hotkey found from previous metagraph, skip setting weights"
                )
                continue

            logger.trace(f"Score for hotkey {key} is {value}")
            rewards[uid] = value

        logger.debug(f"Rewards: {rewards}")
        # Update scores with rewards produced by this step.
        # shape: [ metagraph.n ]
        alpha: float = self.config.neuron.moving_average_alpha
        self.scores: torch.FloatTensor = alpha * rewards + (1 - alpha) * self.scores
        logger.debug(f"Updated scores: {self.scores}")

    def save_state(self):
        """Saves the state of the validator to a file."""
        try:
            loop = asyncio.get_event_loop()
            loop.run_until_complete(
                DataManager.validator_save(
                    self.scores,
                    DojoTaskTracker._rid_to_mhotkey_to_task_id,
                    DojoTaskTracker._rid_to_model_map,
                    DojoTaskTracker._task_to_expiry,
                )
            )
        except Exception as e:
            logger.error(f"Failed to save validator state: {e}")
            pass

    def load_state(self):
        """Loads the state of the validator from a file."""
        loop = asyncio.get_event_loop()
        state_data = loop.run_until_complete(DataManager.validator_load())
        if state_data is None:
            logger.error("Failed to load validator state data")
            return

        logger.success("Loaded validator state successfully")
        self.scores = state_data[ValidatorStateKeys.SCORES]
        DojoTaskTracker._rid_to_mhotkey_to_task_id = state_data[
            ValidatorStateKeys.DOJO_TASKS_TO_TRACK
        ]
        DojoTaskTracker._rid_to_model_map = state_data[ValidatorStateKeys.MODEL_MAP]
        DojoTaskTracker._task_to_expiry = state_data[ValidatorStateKeys.TASK_TO_EXPIRY]

        logger.info(f"Scores state: {self.scores}")
        logger.info(
            f"Dojo Tasks to track: {DojoTaskTracker._rid_to_mhotkey_to_task_id}"
        )
        logger.info(f"Task to expiry {DojoTaskTracker._task_to_expiry}")

    @classmethod
    async def log_validator_status(cls):
        while not cls._should_exit:
            logger.info(f"Validator running... {time.time()}")
            await asyncio.sleep(20)<|MERGE_RESOLUTION|>--- conflicted
+++ resolved
@@ -36,212 +36,6 @@
 )
 
 
-<<<<<<< HEAD
-class DojoTaskTracker:
-    _instance = None
-    # request id -> miner hotkey -> task id
-    _rid_to_mhotkey_to_task_id: Dict[str, Dict[str, str]] = defaultdict(
-        lambda: defaultdict(str)
-    )
-    _rid_to_model_map: Dict[str, Dict[str, str]] = defaultdict(lambda: defaultdict(str))
-    _lock = asyncio.Lock()
-    _should_exit: bool = False
-
-    def __new__(cls, *args, **kwargs):
-        if cls._instance is None:
-            cls._instance = super().__new__(cls)
-        return cls._instance
-
-    @staticmethod
-    def filter_dojo_responses(
-        responses: List[FeedbackRequest],
-    ) -> List[FeedbackRequest]:
-        return list(filter(lambda r: r.scoring_method == ScoringMethod.DOJO, responses))
-
-    @classmethod
-    async def update_task_map(
-        cls,
-        request_id: str,
-        dojo_responses: List[FeedbackRequest],
-        obfuscated_model_to_model: Dict,
-    ):
-        if not dojo_responses:
-            logger.warning("No Dojo responses found")
-            return
-
-        logger.debug("update_task_map attempting to acquire lock")
-        async with cls._lock:
-            valid_responses = list(
-                filter(
-                    lambda r: r.request_id == request_id
-                    and r.axon.hotkey
-                    and r.dojo_task_id,
-                    dojo_responses,
-                )
-            )
-            logger.info(
-                f"Got {len(valid_responses)} valid Dojo responses to update task tracker"
-            )
-
-            if request_id not in cls._rid_to_mhotkey_to_task_id:
-                cls._rid_to_mhotkey_to_task_id[request_id] = {}
-
-            for r in valid_responses:
-                cls._rid_to_mhotkey_to_task_id[request_id][r.axon.hotkey] = (
-                    r.dojo_task_id
-                )
-            cls._rid_to_model_map[request_id] = obfuscated_model_to_model
-        logger.debug("released lock for task tracker")
-        return
-
-    @classmethod
-    async def monitor_task_completions(cls):
-        SLEEP_SECONDS = 30
-        await asyncio.sleep(60)
-        while not cls._should_exit:
-            try:
-                logger.info(
-                    f"Monitoring Dojo Task completions... {get_epoch_time()} for {len(cls._rid_to_mhotkey_to_task_id)} requests"
-                )
-                if not cls._rid_to_mhotkey_to_task_id:
-                    await asyncio.sleep(SLEEP_SECONDS)
-                    continue
-
-                for request_id in list(cls._rid_to_mhotkey_to_task_id.keys()):
-                    miner_to_task_id = cls._rid_to_mhotkey_to_task_id[request_id]
-                    processed_hotkeys = set()
-
-                    data = await DataManager.get_by_request_id(request_id)
-                    if not data or not data.request:
-                        logger.error(
-                            f"No request on disk found for request id: {request_id}"
-                        )
-                        continue
-
-                    for miner_hotkey, task_id in miner_to_task_id.items():
-                        if not task_id:
-                            logger.warning(
-                                f"No task ID found for miner hotkey: {miner_hotkey}"
-                            )
-                            continue
-
-                        task_results = await DojoAPI.get_task_results_by_task_id(
-                            task_id
-                        )
-                        if not task_results:
-                            logger.warning(
-                                f"Task ID: {task_id} by miner: {miner_hotkey} has not been completed yet or no task results."
-                            )
-                            continue
-
-                        logger.info(
-                            f"Request id: {request_id}, miner hotkey: {miner_hotkey}, task id: {task_id}"
-                        )
-
-                        # calculate average rank/scores across a single miner's workers
-                        model_id_to_avg_rank = defaultdict(float)
-                        model_id_to_avg_score = defaultdict(float)
-                        # keep track so we average across the miner's worker pool
-                        num_ranks_by_workers, num_scores_by_workers = 0, 0
-                        for result in task_results:
-                            for result_data in result["result_data"]:
-                                type = result_data["type"]
-                                value = result_data["value"]
-                                if type == CriteriaTypeEnum.RANKING_CRITERIA:
-                                    for rank, model_id in value.items():
-                                        real_model_id = cls._rid_to_model_map.get(
-                                            request_id
-                                        ).get(model_id)
-                                        model_id_to_avg_rank[real_model_id] += rank
-                                    num_ranks_by_workers += 1
-                                elif type == CriteriaTypeEnum.MULTI_SCORE:
-                                    for model_id, score in value.items():
-                                        real_model_id = cls._rid_to_model_map.get(
-                                            request_id
-                                        ).get(model_id)
-                                        model_id_to_avg_score[real_model_id] += score
-                                    num_scores_by_workers += 1
-
-                        # dvide all sums by the number of ranks and scores
-                        for model_id in model_id_to_avg_rank:
-                            model_id_to_avg_rank[model_id] /= num_ranks_by_workers
-                        for model_id in model_id_to_avg_score:
-                            model_id_to_avg_score[model_id] /= num_scores_by_workers
-
-                        # mimic miners responding to the dendrite call
-                        miner_response = copy.deepcopy(data.request)
-                        miner_response.axon = bt.TerminalInfo(
-                            hotkey=miner_hotkey,
-                        )
-                        for completion in miner_response.responses:
-                            model_id = completion.model
-                            for criteria in miner_response.criteria_types:
-                                if isinstance(criteria, RankingCriteria):
-                                    completion.rank_id = model_id_to_avg_rank[model_id]
-                                elif isinstance(criteria, MultiScoreCriteria):
-                                    completion.score = model_id_to_avg_score[model_id]
-
-                        if model_id_to_avg_rank:
-                            logger.info(
-                                f"Parsed request with ranks data: {model_id_to_avg_rank}"
-                            )
-                        if model_id_to_avg_score:
-                            logger.info(
-                                f"Parsed request with scores data: {model_id_to_avg_score}"
-                            )
-
-                        # miner would have originally responded with the right task id
-                        found_response = next(
-                            (
-                                r
-                                for r in data.miner_responses
-                                if r.axon.hotkey == miner_hotkey
-                            ),
-                            None,
-                        )
-                        if not found_response:
-                            logger.warning(
-                                "Miner response not found in data, this should never happen"
-                            )
-                            data.miner_responses.append(miner_response)
-                        else:
-                            data.miner_responses.remove(found_response)
-                            data.miner_responses.append(miner_response)
-
-                        status = (
-                            await DataManager.overwrite_miner_responses_by_request_id(
-                                request_id, data.miner_responses
-                            )
-                        )
-                        logger.info(
-                            f"Appending Dojo task results for request id: {request_id}, was successful? {status}"
-                        )
-                        if status:
-                            processed_hotkeys.add(miner_hotkey)
-
-                    # determine if we should completely remove the request from the tracker
-                    async with cls._lock:
-                        if processed_hotkeys == set(miner_to_task_id.keys()):
-                            logger.info(
-                                f"All hotkeys processed for request id {request_id}, removing from tracker"
-                            )
-                            del cls._rid_to_mhotkey_to_task_id[request_id]
-                            del cls._rid_to_model_map[request_id]
-                        else:
-                            for hotkey in processed_hotkeys:
-                                del cls._rid_to_mhotkey_to_task_id[request_id][hotkey]
-
-                    ObjectManager.get_validator().save_state()
-
-            except Exception as e:
-                traceback.print_exc()
-                logger.error(f"Error during Dojo task monitoring {str(e)}")
-                pass
-            await asyncio.sleep(SLEEP_SECONDS)
-
-
-=======
->>>>>>> b1701b75
 class Validator(BaseNeuron):
     _should_exit: bool = False
     _lock = asyncio.Lock()
