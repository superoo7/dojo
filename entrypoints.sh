--- conflicted
+++ resolved
@@ -71,8 +71,8 @@
     --wallet.name ${WALLET_COLDKEY} \
     --wallet.hotkey ${WALLET_HOTKEY} \
     --neuron.type validator \
-<<<<<<< HEAD
-    --wandb.project_name ${WANDB_PROJECT_NAME}
+    --wandb.project_name ${WANDB_PROJECT_NAME} \
+    ${EXTRA_ARGS}
 fi
 
 if [ "$1" = 'extract-dataset' ]; then
@@ -96,8 +96,4 @@
     python entrypoints/dataset_service.py \
     --netuid 52 \
     --subtensor.network finney
-=======
-    --wandb.project_name ${WANDB_PROJECT_NAME} \
-    ${EXTRA_ARGS}
->>>>>>> 0c8f39ec
 fi