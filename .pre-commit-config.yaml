--- conflicted
+++ resolved
@@ -64,9 +64,6 @@
       - id: commitizen
         stages: [commit-msg]
       - id: commitizen-branch
-<<<<<<< HEAD
-        stages: [pre-push]
-=======
         stages: [push]
 
   - repo: https://github.com/pappasam/toml-sort
@@ -95,5 +92,4 @@
   - repo: https://github.com/gitleaks/gitleaks
     rev: v8.18.4
     hooks:
-      - id: gitleaks
->>>>>>> acfbd53f
+      - id: gitleaks